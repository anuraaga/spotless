# spotless-plugin-maven releases

We adhere to the [keepachangelog](https://keepachangelog.com/en/1.0.0/) format (starting after version `1.27.0`).

## [Unreleased]
<<<<<<< HEAD
* Added ANTLR4 support ([#326](https://github.com/diffplug/spotless/issues/326)).

=======

## [1.28.0] - 2020-03-20
### Added
* Enable IntelliJ-compatible token `$today.year` for specifying the year in license header files. ([#542](https://github.com/diffplug/spotless/pull/542))
>>>>>>> 8aab108c
### Fixed
* Fix scala and kotlin maven config documentation.
* Eclipse-WTP formatter (web tools platform, not java) could encounter errors in parallel multiproject builds [#492](https://github.com/diffplug/spotless/issues/492). Fixed for Eclipse-WTP formatter Eclipse version 4.13.0 (default version).

## [1.27.0] - 2020-01-01
* Should be no changes whatsoever!  Released only for consistency with lib and plugin-gradle.

## [1.26.1] - 2019-11-27
* Revert the change in console display of errors from 1.26.0 ([#485](https://github.com/diffplug/spotless/pull/485)) because [of these problems](https://github.com/diffplug/spotless/pull/485#issuecomment-552925932).
* Bugfix: Fix NPE in EclipseXmlFormatterStepImpl ([#489](https://github.com/diffplug/spotless/pull/489))

## [1.26.0] - 2019-11-11
* Fix project URLs in poms. ([#478](https://github.com/diffplug/spotless/pull/478))
* Fix `ImportSorter` crashing with empty files. ([#474](https://github.com/diffplug/spotless/pull/474))
  * Fixes [#305](https://github.com/diffplug/spotless/issues/305) StringIndexOutOfBoundsException for empty Groovy file when performing importOrder
* Bugfix: CDT version `4.12.0` now properly uses `9.8`, whereas before it used `9.7`. ([#482](https://github.com/diffplug/spotless/pull/482#discussion_r341380884))
* Updated default eclipse-wtp from 4.12.0 to 4.13.0 ([#482](https://github.com/diffplug/spotless/pull/482))
* Updated default eclipse-groovy from 4.12.0 to 4.13.0 ([#482](https://github.com/diffplug/spotless/pull/482))
* Updated default eclipse-jdt from 4.12.0 to 4.13.0 ([#482](https://github.com/diffplug/spotless/pull/482))
* Updated default eclipse-cdt from 4.12.0 to 4.13.0 ([#482](https://github.com/diffplug/spotless/pull/482))
* Bump default version of KtLint from `0.34.2` to `0.35.0`. ([#473](https://github.com/diffplug/spotless/issues/473))
* Several improvements to the console display of formatting errors. ([#465](https://github.com/diffplug/spotless/pull/465))
    * Visualize \r and \n as ␍ and ␊ when possible ([#465](https://github.com/diffplug/spotless/pull/465))
    * Make end-of-lines visible when file contains whitespace and end-of-line issues at the same time ([#465](https://github.com/diffplug/spotless/pull/465))
    * Print actual diff line instead of "1 more lines that didn't fit" ([#467](https://github.com/diffplug/spotless/issues/467))

## [1.25.1] - 2019-10-07
* Fixed problem which could cause a stale `.jar` to be published. ([#471](https://github.com/diffplug/spotless/pull/471))

## [1.25.0] - 2019-10-06
* **KNOWN ISSUE:** published jar is the same as `1.24.3`, causes `Invalid plugin descriptor`. ([#470](https://github.com/diffplug/spotless/issues/470))
* Add support for ktlint `0.34+`, and bump default version from `0.32.0` to `0.34.2`. ([#469](https://github.com/diffplug/spotless/pull/469))

## [1.24.3] - 2019-09-23
* Update jgit from `5.3.2.201906051522-r` to `5.5.0.201909110433-r`. ([#445](https://github.com/diffplug/spotless/pull/445))
  * Fixes [#410](https://github.com/diffplug/spotless/issues/410) AccessDeniedException in MinGW/ GitBash.
  * Also fixes occasional [hang on NFS due to filesystem timers](https://github.com/diffplug/spotless/pull/407#issuecomment-514824364).
* Eclipse-based formatters used to leave temporary files around ([#447](https://github.com/diffplug/spotless/issues/447)). This is now fixed, but only for eclipse 4.12+, no back-port to older Eclipse formatter versions is planned. ([#451](https://github.com/diffplug/spotless/issues/451))
* Bumped `scalafmt` default version from `1.1.0` to `2.0.1`, since there are [bugs](https://github.com/diffplug/spotless/issues/454) in the old default ([#458](https://github.com/diffplug/spotless/pull/458)).

## [1.24.1] - 2019-08-12
* Fixes class loading issue with Java 9+ ([#426](https://github.com/diffplug/spotless/pull/426)).

## [1.24.0] - 2019-07-29
* Updated default eclipse-wtp from 4.8.0 to 4.12.0 ([#423](https://github.com/diffplug/spotless/pull/423)).
* Updated default eclipse-groovy from 4.10 to 4.12.0 ([#423](https://github.com/diffplug/spotless/pull/423)).
* Updated default eclipse-jdt from 4.11.0 to 4.12.0 ([#423](https://github.com/diffplug/spotless/pull/423)).
* Updated default eclipse-cdt from 4.11.0 to 4.12.0 ([#423](https://github.com/diffplug/spotless/pull/423)).
    * **KNOWN BUG - accidentally published CDT 9.7 rather than 9.8 fixed in 1.26.0**
* Added new maven coordinates for scalafmt 2.0.0+, maintains backwards compatability ([#415](https://github.com/diffplug/spotless/issues/415))

## [1.23.1] - 2019-06-17
* Fixes incorrect M2 cache directory path handling of Eclipse based formatters ([#401](https://github.com/diffplug/spotless/issues/401))
* Update jgit from `4.9.0.201710071750-r` to `5.3.2.201906051522-r` because gradle project is sometimes broken by `apache httpcomponents` in transitive dependency. ([#407](https://github.com/diffplug/spotless/pull/407))

## [1.23.0] - 2019-04-24
* Updated default ktlint from 0.21.0 to 0.32.0, and Maven coords to com.pinterest ([#394](https://github.com/diffplug/spotless/pull/394))

## [1.22.0] - 2019-04-15
* Updated default eclipse-cdt from 4.7.3a to 4.11.0 ([#390](https://github.com/diffplug/spotless/pull/390)).
* Added `-DspotlessFiles` switch to allow targeting specific files ([#392](https://github.com/diffplug/spotless/pull/392))

## [1.21.1] - 2019-03-29
* Fixes incorrect plugin and pom metadata in `1.21.0` ([#388](https://github.com/diffplug/spotless/issues/388)).

## [1.21.0] - 2019-03-28
* Updated default eclipse-wtp from 4.7.3b to 4.8.0 ([#382](https://github.com/diffplug/spotless/pull/382)).
* Updated default eclipse-groovy from 4.8.1 to 4.10.0 ([#382](https://github.com/diffplug/spotless/pull/382)).
* Updated default eclipse-jdt from 4.10.0 to 4.11.0 ([#384](https://github.com/diffplug/spotless/pull/384)).

## [1.20.0] - 2019-03-14
* Updated default eclipse-wtp from 4.7.3a to 4.7.3b ([#371](https://github.com/diffplug/spotless/pull/371)).
* Default behavior of XML formatter changed to ignore  external URIs ([#369](https://github.com/diffplug/spotless/issues/369)).
  * **WARNING RESOLVED: By default, xml formatter no longer downloads external entities. You can opt-in to resolve external entities by setting resolveExternalURI to true. However, if you do opt-in, be sure that all external entities are referenced over https and not http, or you may be vulnerable to XXE attacks.**

## [1.19.0] - 2019-03-11
**WARNING: xml formatter in this version may be vulnerable to XXE attacks, fixed in 1.20.0 (see [#358](https://github.com/diffplug/spotless/issues/358)).**

* Security fix: Updated groovy, c/c++, and eclipse WTP formatters so that they download their source jars securely using `https` rather than `http` ([#360](https://github.com/diffplug/spotless/issues/360)).
* Updated default eclipse-jdt from 4.9.0 to 4.10.0 ([#368](https://github.com/diffplug/spotless/pull/368))
* Add a skip parameter to apply mojo to enable to bypass it if desired. ([#367](https://github.com/diffplug/spotless/pull/367)).

## [1.18.0] - 2019-02-11
**WARNING: xml formatter in this version may be vulnerable to XXE attacks, fixed in 1.20.0 (see [#358](https://github.com/diffplug/spotless/issues/358)).**

* Provided eclipse-wtp formatters as part of custom source format element. ([#325](https://github.com/diffplug/spotless/pull/325)). This change obsoletes the CSS and XML source elements.
* Updated default google-java-format from 1.5 to 1.7 ([#335](https://github.com/diffplug/spotless/issues/335)).
* `<importOrder><file>somefile</file></importOrder>` is now lazy ([#218](https://github.com/diffplug/spotless/issues/218)).

## [1.17.0] - 2018-12-13
**WARNING: xml formatter in this version may be vulnerable to XXE attacks, fixed in 1.20.0 (see [#358](https://github.com/diffplug/spotless/issues/358)).**

* Updated default eclipse-jdt from 4.7.3a to 4.9.0 ([#316](https://github.com/diffplug/spotless/pull/316)). New version addresses enum-tab formatting bug in 4.8 ([#314](https://github.com/diffplug/spotless/issues/314)).

## [1.16.0] - 2018-10-30
**WARNING: xml formatter in this version may be vulnerable to XXE attacks, fixed in 1.20.0 (see [#358](https://github.com/diffplug/spotless/issues/358)).**

* Added support for Eclipse's CSS formatter from WTP ([#311](https://github.com/diffplug/spotless/pull/311)).

## [1.15.0] - 2018-09-23
**WARNING: xml formatter in this version may be vulnerable to XXE attacks, fixed in 1.20.0 (see [#358](https://github.com/diffplug/spotless/issues/358)).**

* Added `xml` support ([#140](https://github.com/diffplug/spotless/issues/140)) using formatter of Eclipse WTP 3.9.5 ([#241](https://github.com/diffplug/spotless/pull/241)).
* Added C/C++ support using formatter of Eclipse CDT 9.4.3 ([#232](https://github.com/diffplug/spotless/issues/232)).
* Skip `package-info.java` and `module-info.java` files from license header formatting. ([#273](https://github.com/diffplug/spotless/pull/273))
* Updated JSR305 annotation from 3.0.0 to 3.0.2 ([#274](https://github.com/diffplug/spotless/pull/274))
* Migrated from FindBugs annotations 3.0.0 to SpotBugs annotations 3.1.6 ([#274](https://github.com/diffplug/spotless/pull/274))
* Fix Maven version prerequisite in the generated POM ([#289](https://github.com/diffplug/spotless/pull/289))

## [1.14.0] - 2018-07-24
* Updated default eclipse-jdt from 4.7.2 to 4.7.3a ([#263](https://github.com/diffplug/spotless/issues/263)). New version fixes a bug preventing Java code formatting within JavaDoc comments ([#191](https://github.com/diffplug/spotless/issues/191)).
* Updated default groovy-eclipse from 4.6.3 to 4.8.0 ([#244](https://github.com/diffplug/spotless/pull/244)). New version allows to ignore internal formatter errors/warnings.
* Require 3.1.0+ version of Maven. ([#259](https://github.com/diffplug/spotless/pull/259))
* Fixed integration with latest versions of scalafmt. ([#260](https://github.com/diffplug/spotless/pull/260))

## [1.13.0] - 2018-06-01
* Fixed a bug in configuration file resolution on Windows when file is denoted by a URL. ([#254](https://github.com/diffplug/spotless/pull/254))

## [1.0.0.BETA5] - 2018-05-14
* Fixed a bug in `LicenseHeaderStep` which caused an exception with some malformed date-aware licenses. ([#222](https://github.com/diffplug/spotless/pull/222))
* Added support for Kotlin and Ktlint in Maven plugin ([#223](https://github.com/diffplug/spotless/pull/223)).
* Updated default ktlint from 0.14.0 to 0.21.0
* Added support for multiple generic formatters in Maven plugin ([#242](https://github.com/diffplug/spotless/pull/242)).

## [1.0.0.BETA4] - 2018-02-27
* Fixed published POM to include dependency on plexus-resources ([#213](https://github.com/diffplug/spotless/pull/213)).

## [1.0.0.BETA3] - 2018-02-26
* Improved support for multi-module Maven projects ([#210](https://github.com/diffplug/spotless/pull/210)).
* Added generic format support for maven-plugin ([#209](https://github.com/diffplug/spotless/pull/209)).

## [1.0.0.BETA2] - 2018-02-15
* Fix build to ensure that published versions never have snapshot deps ([#205](https://github.com/diffplug/spotless/pull/205)).

## [1.0.0.BETA1] - 2018-02-11
* Maven plugin written by [Konstantin Lutovich](https://github.com/lutovich).
* Full support for the Java and Scala formatters.
* Initial release, after user feedback we will ship `1.x`.<|MERGE_RESOLUTION|>--- conflicted
+++ resolved
@@ -3,15 +3,11 @@
 We adhere to the [keepachangelog](https://keepachangelog.com/en/1.0.0/) format (starting after version `1.27.0`).
 
 ## [Unreleased]
-<<<<<<< HEAD
-* Added ANTLR4 support ([#326](https://github.com/diffplug/spotless/issues/326)).
-
-=======
 
 ## [1.28.0] - 2020-03-20
 ### Added
+* Added ANTLR4 support ([#326](https://github.com/diffplug/spotless/issues/326)).
 * Enable IntelliJ-compatible token `$today.year` for specifying the year in license header files. ([#542](https://github.com/diffplug/spotless/pull/542))
->>>>>>> 8aab108c
 ### Fixed
 * Fix scala and kotlin maven config documentation.
 * Eclipse-WTP formatter (web tools platform, not java) could encounter errors in parallel multiproject builds [#492](https://github.com/diffplug/spotless/issues/492). Fixed for Eclipse-WTP formatter Eclipse version 4.13.0 (default version).
