--- conflicted
+++ resolved
@@ -10,13 +10,10 @@
 We adhere to the [keepachangelog](https://keepachangelog.com/en/1.0.0/) format (starting after version `1.27.0`).
 
 ## [Unreleased]
-<<<<<<< HEAD
 ### Changed
 * `LineEnding.GIT_ATTRIBUTES` now creates a policy whose serialized state can be relocated from one machine to another.  No user-visible change, but paves the way for remote build cache support in Gradle. ([#621](https://github.com/diffplug/spotless/pull/621))
-=======
 ### Added
 * `prettier` will now autodetect the parser (and formatter) to use based on the filename, unless you override this using `config` or `configFile` with the option `parser` or `filepath`. ([#620](https://github.com/diffplug/spotless/pull/620))
->>>>>>> 5e40de50
 
 ## [1.34.1] - 2020-06-17
 ### Changed
