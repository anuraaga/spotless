--- conflicted
+++ resolved
@@ -50,12 +50,8 @@
 lib('npm.TsFmtFormatterStep')                    +'{{yes}}       | {{no}}       | {{no}}  |',
 lib('scala.ScalaFmtStep')                        +'{{yes}}       | {{yes}}       | {{no}}  |',
 lib('sql.DBeaverSQLFormatterStep')               +'{{yes}}       | {{no}}       | {{no}}  |',
-<<<<<<< HEAD
-extra('wtp.WtpEclipseFormatterStep')             +'{{yes}}       | {{yes}}      | {{no}}  |',
+extra('wtp.EclipseWtpFormatterStep')             +'{{yes}}       | {{yes}}      | {{no}}  |',
 lib('antlr4.Antlr4FormatterStep')                +'{{yes}}       | {{yes}}       | {{no}}  |',
-=======
-extra('wtp.EclipseWtpFormatterStep')             +'{{yes}}       | {{yes}}      | {{no}}  |',
->>>>>>> bb055c12
 '| [(Your FormatterStep here)](CONTRIBUTING.md#how-to-add-a-new-formatterstep) | {{no}}        | {{no}}       | {{no}}  |',
 '| Fast up-to-date checking                      | {{yes}}       | {{no}}       | {{no}}  |',
 '| Automatic idempotency safeguard               | {{yes}}       | {{no}}       | {{no}}  |',
@@ -82,12 +78,8 @@
 | [`npm.TsFmtFormatterStep`](lib/src/main/java/com/diffplug/spotless/npm/TsFmtFormatterStep.java) | :+1:       | :white_large_square:       | :white_large_square:  |
 | [`scala.ScalaFmtStep`](lib/src/main/java/com/diffplug/spotless/scala/ScalaFmtStep.java) | :+1:       | :+1:       | :white_large_square:  |
 | [`sql.DBeaverSQLFormatterStep`](lib/src/main/java/com/diffplug/spotless/sql/DBeaverSQLFormatterStep.java) | :+1:       | :white_large_square:       | :white_large_square:  |
-<<<<<<< HEAD
-| [`wtp.WtpEclipseFormatterStep`](lib-extra/src/main/java/com/diffplug/spotless/extra/wtp/WtpEclipseFormatterStep.java) | :+1:       | :+1:      | :white_large_square:  |
+| [`wtp.EclipseWtpFormatterStep`](lib-extra/src/main/java/com/diffplug/spotless/extra/wtp/EclipseWtpFormatterStep.java) | :+1:       | :+1:      | :white_large_square:  |
 | [`antlr4.Antlr4FormatterStep`](lib/src/main/java/com/diffplug/spotless/antlr4/Antlr4FormatterStep.java) | :+1:       | :+1:       | :white_large_square:  |
-=======
-| [`wtp.EclipseWtpFormatterStep`](lib-extra/src/main/java/com/diffplug/spotless/extra/wtp/EclipseWtpFormatterStep.java) | :+1:       | :+1:      | :white_large_square:  |
->>>>>>> bb055c12
 | [(Your FormatterStep here)](CONTRIBUTING.md#how-to-add-a-new-formatterstep) | :white_large_square:        | :white_large_square:       | :white_large_square:  |
 | Fast up-to-date checking                      | :+1:       | :white_large_square:       | :white_large_square:  |
 | Automatic idempotency safeguard               | :+1:       | :white_large_square:       | :white_large_square:  |
